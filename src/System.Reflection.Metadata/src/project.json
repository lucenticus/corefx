{
  "dependencies": {
<<<<<<< HEAD
    "System.Collections.Immutable": "1.1.36"
=======
    "System.Runtime" : "4.0.0-beta-*",
    "System.Resources.ResourceManager" : "4.0.0-beta-*",
    "System.Reflection.Primitives" : "4.0.0-beta-*",
    "System.Diagnostics.Debug" : "4.0.0-beta-*",
    "System.IO" : "4.0.0-beta-*",
    "System.Collections.Immutable" : "1.1.37-beta-*",
    "System.Collections" : "4.0.0-beta-*",
    "System.Text.Encoding" : "4.0.0-beta-*",
    "System.Runtime.InteropServices" : "4.0.0-beta-*",
    "System.Reflection" : "4.0.0-beta-*",
    "System.Runtime.Extensions" : "4.0.0-beta-*",
    "System.Threading" : "4.0.0-beta-*",
    "System.Text.Encoding.Extensions" : "4.0.0-beta-*",
    "System.Reflection.Extensions" : "4.0.0-beta-*",
>>>>>>> 00a304fa
  },
  "frameworks": {
    "dnxcore50": {}
  }
}<|MERGE_RESOLUTION|>--- conflicted
+++ resolved
@@ -1,14 +1,11 @@
 {
   "dependencies": {
-<<<<<<< HEAD
-    "System.Collections.Immutable": "1.1.36"
-=======
     "System.Runtime" : "4.0.0-beta-*",
     "System.Resources.ResourceManager" : "4.0.0-beta-*",
     "System.Reflection.Primitives" : "4.0.0-beta-*",
     "System.Diagnostics.Debug" : "4.0.0-beta-*",
     "System.IO" : "4.0.0-beta-*",
-    "System.Collections.Immutable" : "1.1.37-beta-*",
+    "System.Collections.Immutable" : "1.1.36",
     "System.Collections" : "4.0.0-beta-*",
     "System.Text.Encoding" : "4.0.0-beta-*",
     "System.Runtime.InteropServices" : "4.0.0-beta-*",
@@ -17,7 +14,6 @@
     "System.Threading" : "4.0.0-beta-*",
     "System.Text.Encoding.Extensions" : "4.0.0-beta-*",
     "System.Reflection.Extensions" : "4.0.0-beta-*",
->>>>>>> 00a304fa
   },
   "frameworks": {
     "dnxcore50": {}
